category: Security Assessment
description: |
  Security Assessment criteria encourage practices that
  help ensure that the project is well positioned
  to identify and address security vulnerabilities
  and threats in the software.
criteria:
  - id: OSPS-SA-01
    maturity_level: 2
    criterion: |
      The project documentation MUST provide
      design documentation demonstrating all
      actions and actors within the system.
    rationale: |
      Provide an overview of the project's design
      and architecture, illustrating the
      interactions and components of the system to
      help contributors and security reviewers
      understand the internal logic of the
      released software assets.
    details: |
      Include designs in the project documentation
      that explains the actions and actors. Actors
      include any subsystem or entity that can
      influence another segment in the system.
    control_mappings: 
      BPB: B-B-1, B-S-7, B-S-8
      CRA: 1.2a, 1.2b
      SSDF: PO.1, PO.2, PO3.2
      CSF: ID.AM-02
      OCRE: 155-155, 326-704, 068-102, 036-275, 162-655
    security_insights_value: # TODO

  - id: OSPS-SA-02
    maturity_level: 1
    criterion: |
      The project documentation MUST include
      descriptions of all external software
      interfaces of the released software assets.
    rationale: |
      Provide users and developers with an
      understanding of how to interact with the
      project's software and integrate it with
      other systems, enabling them to use the
      software effectively.
    details: |
      Document all software interfaces (APIs) of
      the released software assets, explaining how
      users can interact with the software and
      what data is expected or produced.
<<<<<<< HEAD
    implementation: |
      The project README should include a link to
      the API documentation, often under a header
      such as "Usage", "API Reference", or "Docs".
      Documentation badges should also be considered
      when recognized (e.g. readthedocs, godoc, etc.).
    control_mappings: # TODO
    security_insights_value: # TODO

  - id: OSPS-SA-04
    maturity_level: 2
    criterion: |
        The project MUST perform a security
        assessment to understand the most likely and
        impactful potential security problems that
        could occur within the software.
    rationale: # TODO
    implementation: # TODO
    control_mappings: # TODO
=======
    control_mappings: 
      BPB: B-B-10, B-S-7
      CRA: 1.2a, 1.2b
      SSDF: PW1.2
      CSF: GV.OC-05, ID.AM-01
      OC: 4.1.4
      OCRE: 155-155, 068-102, 072-713, 820-878
>>>>>>> 8dfef537
    security_insights_value: # TODO

  - id: OSPS-SA-03
    maturity_level: 3
    criterion: |
      The project MUST perform a threat modeling and
      attack surface analysis to understand and
      protect against attacks on critical code
      paths, functions, and interactions within
      the system.
    rationale: # TODO
    implementation: # TODO
    control_mappings: 
      BPB: B-S-8
      CRA: 1.2j, 1.2k
      SSDF: PO5.1, PW1.1
      CSF: ID.RA-01, ID.RA-04, ID.RA-05, DE.AE-07
      OC: 4.1.5
      OCRE: 068-102, 154-031, 888-770
    security_insights_value: # TODO

  - id: OSPS-SA-04
    maturity_level: 2
    criterion: |
        The project MUST perform a security
        assessment to understand the most likely and
        impactful potential security problems that
        could occur within the software.
    rationale: # TODO
    implementation: # TODO
    control_mappings: 
      BPB: B-W-8, S-G-1
      CRA: 1.1, 2.2
      SSDF: PO5.1, PW1.1
      CSF: ID.RA-04, ID.RA-05, DE.AE-07
      OC: 4.1.5
      OCRE: 068-102, 307-242, 660-867
    security_insights_value: # TODO<|MERGE_RESOLUTION|>--- conflicted
+++ resolved
@@ -43,32 +43,17 @@
       project's software and integrate it with
       other systems, enabling them to use the
       software effectively.
-    details: |
-      Document all software interfaces (APIs) of
-      the released software assets, explaining how
-      users can interact with the software and
-      what data is expected or produced.
-<<<<<<< HEAD
     implementation: |
       The project README should include a link to
       the API documentation, often under a header
       such as "Usage", "API Reference", or "Docs".
       Documentation badges should also be considered
       when recognized (e.g. readthedocs, godoc, etc.).
-    control_mappings: # TODO
-    security_insights_value: # TODO
-
-  - id: OSPS-SA-04
-    maturity_level: 2
-    criterion: |
-        The project MUST perform a security
-        assessment to understand the most likely and
-        impactful potential security problems that
-        could occur within the software.
-    rationale: # TODO
-    implementation: # TODO
-    control_mappings: # TODO
-=======
+    details: |
+      Document all software interfaces (APIs) of
+      the released software assets, explaining how
+      users can interact with the software and
+      what data is expected or produced.
     control_mappings: 
       BPB: B-B-10, B-S-7
       CRA: 1.2a, 1.2b
@@ -76,7 +61,6 @@
       CSF: GV.OC-05, ID.AM-01
       OC: 4.1.4
       OCRE: 155-155, 068-102, 072-713, 820-878
->>>>>>> 8dfef537
     security_insights_value: # TODO
 
   - id: OSPS-SA-03
